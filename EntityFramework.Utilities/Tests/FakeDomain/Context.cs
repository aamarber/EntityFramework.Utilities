--- conflicted
+++ resolved
@@ -17,23 +17,16 @@
         }
 
         public DbSet<BlogPost> BlogPosts { get; set; }
-<<<<<<< HEAD
         public DbSet<Contact> Contacts { get; set; }
         public DbSet<PhoneNumber> PhoneNumbers { get; set; }
         public DbSet<Email> Emails { get; set; }
-=======
         public DbSet<Comment> Comments { get; set; }
->>>>>>> 219f8f10
 
         protected override void OnModelCreating(DbModelBuilder modelBuilder)
         {
             base.OnModelCreating(modelBuilder);
-<<<<<<< HEAD
-=======
-            modelBuilder.Entity<BlogPost>().Property(x => x.Created);
             modelBuilder.ComplexType<AuthorInfo>();
             modelBuilder.ComplexType<Address>();
->>>>>>> 219f8f10
         }
 
         public static Context Sql()
