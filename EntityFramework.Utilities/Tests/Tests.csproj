--- conflicted
+++ resolved
@@ -73,14 +73,11 @@
   <ItemGroup>
     <Compile Include="ConnectionStringReader.cs" />
     <Compile Include="ConnectionStrings.cs" />
-<<<<<<< HEAD
     <Compile Include="FakeDomain\Contact.cs" />
     <Compile Include="FakeDomain\Email.cs" />
     <Compile Include="FakeDomain\PhoneNumber.cs" />
     <Compile Include="IncludeTest.cs" />
-=======
     <Compile Include="Models\Comment.cs" />
->>>>>>> 219f8f10
     <Compile Include="RenamedColumnsUpdateAllTest.cs" />
     <Compile Include="DeleteAllTest.cs" />
     <Compile Include="Models\BlogPost.cs" />
